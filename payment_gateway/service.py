--- conflicted
+++ resolved
@@ -126,10 +126,7 @@
             cursor = conn.cursor(dictionary=True)
             
             # Start transaction for free subscription
-<<<<<<< HEAD
-            
-=======
->>>>>>> 225c21cc
+            
             
             try:
                 if existing_subscription:
@@ -209,6 +206,7 @@
             cursor = conn.cursor(dictionary=True)
             
             cursor.execute("SELECT google_uid, email, display_name FROM users WHERE id = %s OR google_uid = %s", (user_id, user_id))
+            cursor.execute("SELECT google_uid, email, display_name FROM users WHERE id = %s OR google_uid = %s", (user_id, user_id))
             user = cursor.fetchone()
             
             cursor.close()
@@ -233,6 +231,7 @@
                 
                 response = self.razorpay.create_subscription(
                     gateway_plan_id,
+                    {'user_id': user['google_uid'], 'email': user.get('email'), 'name': user.get('display_name')},
                     {'user_id': user['google_uid'], 'email': user.get('email'), 'name': user.get('display_name')},
                     app_id
                 )
@@ -274,12 +273,9 @@
             conn = self.db.get_connection()
             cursor = conn.cursor(dictionary=True)
             
-<<<<<<< HEAD
             # Start focused transaction
             
             
-=======
->>>>>>> 225c21cc
             try:
                 # Generate IDs
                 subscription_id = generate_id('sub_')
@@ -403,11 +399,8 @@
             conn = self.db.get_connection()
             cursor = conn.cursor(dictionary=True)
             
-<<<<<<< HEAD
-            
-            
-=======
->>>>>>> 225c21cc
+            
+            
             try:
                 # Calculate subscription period
                 start_date = datetime.now()
@@ -975,11 +968,8 @@
            conn = self.db.get_connection()
            cursor = conn.cursor(dictionary=True)
            
-<<<<<<< HEAD
-           
-           
-=======
->>>>>>> 225c21cc
+           
+           
            try:
                # Update subscription status
                cursor.execute(f"""
@@ -1272,11 +1262,8 @@
            conn = self.db.get_connection()
            cursor = conn.cursor(dictionary=True)
            
-<<<<<<< HEAD
-           
-           
-=======
->>>>>>> 225c21cc
+           
+           
            try:
                # Calculate subscription period
                start_date = datetime.now()
